# LSD
LSD is a streaming daemon that has been developed as a replacement for facebook's [scribe](https://github.com/facebookarchive/scribe) (it has been abandoned)

# Features
 - extremely high availability, reliability and local buffering capabilities, limited only by producer's disk storage capacity
 - lightweight text-based data format
 - simple configuration, deployment and support
 - ability to create complex routing schemes for different data streams
 - in general you don't need any specific library to send events (just write to plain files)

# How to install
_You must have either Linux or macOS (Windows and FreeBSD are not supported)_
```
<<<<<<< HEAD
> go get github.com/badoo/lsd
> $GOPATH/bin/lsd -c path_to_config
=======
go get github.com/badoo/lsd
$GOPATH/bin/lsd -c path_to_config
>>>>>>> 8889d6fe
```

# Architecture

![Client-Server architecture](https://badoo.github.com/lsd/assets/lsd_architecture.jpg)

Producer application writes events (\n separated text lines of any format) into local files.

There is a local agent, called "LSD client" running on each host.

It watches these files and sends all new lines to remote receiver, called "LSD Server".

All events are split into categories based on file/directory name

## LSD Client

LSD Client uses inotify to watch for categories's files.

It also has rotate/delete mechanics to prevent superlarge/old files to appear.

### File name formats and write contract

```
lsd_dir/category_name.log
lsd_dir/category_name/*
```

All messages written to these files must be less than PIPE_BUF (4k in Linux by default). You must use append mode ("a" flag or O_APPEND) when sending events to prevent data from mixing.

If you want to write lines larger than PIPE_BUF, you must use the following file names and flock(LOCK_EX) for writing.
Maximum size for single line is 512k 

```
lsd_dir/category_name/*_big
lsd_dir/category_name_big.log
```

_You must also escape line breaks if they do appear inside you data_

### Rotate/delete flow

To keep workdir clean and small, LSD has to periodically delete data that has already been sent and delivered.

![Client rotate flow](https://badoo.github.io/lsd/assets/lsd_rotate.gif)

It does rotate on maxFileSize or periodically on fileRotateInterval, specified in config

Rotate algorithm:
1) move `lsd_dir/somecategory.log` => `lsd_dir/somecategory.log.old`
2) stream old and new files concurrently until every writer closes .old one
3) when nobody holds .old file (writers always open only .log) and it is fully streamed, LSD can safely delete .old and go to step 1.

_Keep in mind that writers have to periodically reopen current file in order to make LSD Client available to pass step 2_

### Best way to write to LSD

The most effective and reliable way is to write to small files, depending on current time
```
lsd_dir/category_name/year|month|day|hour|minute
```
for example
```
lsd_dir/category_name/201711031659
lsd_dir/category_name/201711031700
lsd_dir/category_name/201711031701
lsd_dir/category_name/201711031702
lsd_dir/category_name/201711031703
...
```

We have some client libraries that implement this logic:
- PHP
- Go 
- Java

(will be published soon)

_But you are free to just do open("filename", "a") => write_line() => close() and it will work fine_

## LSD Server

LSD Server accepts data from multiple LSD Clients and writes it to disk in separate chunks according to size/time threshold

![Server write flow](https://badoo.github.com/lsd/assets/lsd_server.gif)

```
lsd_server_dir/category_name/category_name-year-month-day_6 digits number (incrementing)
```

There is also a symlink that points to currently active file (which LSD Server writes to):
```
lsd_server_dir/category_name/category_name_current
```

Example:
```
lsd_server_dir/category_name/category_name-2016-12-01_000008
lsd_server_dir/category_name/category_name-2016-12-01_000009
lsd_server_dir/category_name/category_name-2016-12-01_000010
lsd_server_dir/category_name/category_name-2016-12-01_000011
lsd_server_dir/category_name/category_name_current => lsd_server_dir/category_name/category_name-2016-12-01_000011
```

When threshold comes and `_000012` file is created, LSD atomically switches symlink to it. 

In this case consumer can process all files younger than one that is pointed by  `_current` symlink
(because LSD is writing to it or has already created next one, but didn't switch symlink yet).

We have some consumer libraries (will be published soon):
- PHP
- Go 
- Java

## Plain log mode

For simple cases when you just need to aggregate some logs from cluster to a single file, you can use

```"mode": "PLAIN_LOG"```

Then all input will be stored in a single <category_name>[.gz] file, which is reopened every `file_rotate_interval` seconds

# Configuration
Configuration is taken from `conf/lsd.conf` by default, but you can specify custom config with `-c <path>`

## Basic daemon config
Listen / logging / debug service parameters - self describing
```
"daemon_config": {
    "listen": [
        { "proto": "lsd-gpb",                  "address": "0.0.0.0:3701" },
        { "proto": "lsd-gpb/json",             "address": "0.0.0.0:3702" },
        { "proto": "service-stats-gpb",        "address": "0.0.0.0:3703" },
        { "proto": "service-stats-gpb/json",   "address": "0.0.0.0:3704" },
    ],
    "max_cpus": 0,
    "http_pprof_addr": "0.0.0.0:3705",
    "pid_file": "/tmp/lsd.pid",
    "log_file": "-",
    "log_level": "NOTICE",
    "service_name": "lsd",
    "service_instance_name": "<hostname>",
},
```

## Client config

Proto
```
message client_config_t {

    message receiver_t {
        required string addr = 1;
        required uint64 weight = 2;
        optional uint64 connect_timeout = 3 [default = 1];
        optional uint64 request_timeout = 4 [default = 30];
    };

    message routing_config_t {
        repeated string categories = 1;                               // category masks list (only "*" is supported as mask)
        repeated receiver_t receivers = 2;
        optional uint64 out_buffer_size_multiplier = 3 [default = 1]; // we can modify basic buffer size
        optional bool gzip = 4 [default = false];                     // gzip data sent over the network
    };

    required string source_dir           = 1;
    required string offsets_db           = 2;                     // path to file, storing per-file streamed offsets
    optional uint64 max_file_size        = 3 [default = 1000000]; // max file size for plain files before rotation
    optional uint64 file_rotate_interval = 4 [default = 120];     // interval of force file rotation (for long living ones)
    optional bool always_flock           = 5 [default = false];   // always flock files, used only for restreaming
    repeated routing_config_t routing    = 6;

    optional uint64 file_events_buffer_size = 7    [default = 500];    // buffer size for file events to each category (can be raised to smooth spikes, but will consume more memory)
    optional uint64 out_buffer_size = 8            [default = 50];     // buffer size to send to network (can be raised to smooth spikes, but will consume more memory)

    optional uint64 usage_check_interval = 9           [default = 60];    // file usage check in seconds (after rotate, before clean)
    optional uint64 offsets_save_interval = 10         [default = 1];     // save offsets db to disk in seconds
    optional uint64 traffic_stats_recalc_interval = 11 [default = 10];    // update traffic stats in seconds
    optional uint64 backlog_flush_interval = 12        [default = 10];    // flush of postponed events (due to overload) in seconds
    optional uint64 periodic_scan_interval = 13        [default = 600];   // full rescan to pick up orphan events and force consistency in seconds
};
```
Example

```
"client_config": {
    "source_dir": "/local/lsd-storage",
    "offsets_db": "/var/lsd/lsd-offsets.db",
    "max_file_size": 1000000,
    "usage_check_interval": 60,
    "routing": [
        {
          "receivers": [
            {"addr": "streamdefault.local:3706", "weight": 1},
          ],
        },
        {
          "categories": ["error_log"],
          "receivers": [
            {"addr": "logs1.local:3706", "weight": 1},
          ],
        },
        {
          "categories": ["some_event*"],
          "receivers": [
            {"addr": "otherhost.domain:3706", "weight": 1},
          ],
        },
    ],
}
```

## Server config

Proto
```
message server_config_t {

    enum write_mode {
        CHUNK_FILES = 1;
        PLAIN_LOG = 2;
    }

    message server_settings_t {
        repeated string categories = 1;                         // category masks list (only "*" is supported as mask)
        optional write_mode mode = 2 [default = CHUNK_FILES];   // whether use plain or chunked scheme
        optional uint64 max_file_size = 3;               // max output file size in bytes
        optional uint64 file_rotate_interval = 4;        // output file rotate interval in seconds
        optional bool gzip = 5 [default = false];        // gzip data that is written to disk
        optional uint64 gzip_parallel = 6 [default = 1]; // use this only if you are 100% sure that you need parallel gzip
    };

    // default settings that are redefined by more concrete ones (above)
    required string target_dir = 1;
    optional write_mode mode = 2 [default = CHUNK_FILES];
    optional uint64 max_file_size = 3 [default = 5000000];           // max output file size in bytes
    optional uint64 file_rotate_interval = 4 [default = 5];          // output file rotate interval in seconds
    repeated server_settings_t per_category_settings = 5;            // per-category settings (max_file_size and file_rotate_interval)
    optional uint64 error_sleep_interval = 6 [default = 60];
    optional uint64 traffic_stats_recalc_interval = 7 [default = 10];// update traffic stats in seconds
};
```
Example
```
"server_config": {
    "target_dir": "/local/lsd-storage-server/",
    "max_file_size": 20000000,
    "file_rotate_interval": 60,
    "per_category_settings": [
        {
            "categories": ["error_log"],
            "mode": "PLAIN_LOG",
            "max_file_size": 1000000,
            "file_rotate_interval": 10,
        },
        {
            "categories": ["some_specific_category*"],
            "max_file_size": 360000000,
            "file_rotate_interval": 2
        },
    ],
}
```

## Relay mode (probably you won't need it)

![Relay example](https://badoo.github.com/lsd/assets/lsd_relay.jpg)

If you have multiple datacenters or too much producer hosts, you may need some multiplexers (called relays)

In this mode LSD works as both client and server in single daemon

Relay is a "fan in" in source DC for all category's data

Router is a "fan out" in target DC (sends to appropriate local servers)

`always_flock` is required in this case
```
"server_config": {
    "target_dir": "/local/lsd-storage-relay/",
    "max_file_size": 100000000,
    "file_rotate_interval": 60,
},
"client_config": {
    "source_dir": "/local/lsd-storage-relay/",
    "offsets_db": "/var/lsd/lsd-offsets-relay.db",
    "max_file_size": 100000000,
    "usage_check_interval": 60,
    "always_flock": true,
    "routing": [{
        "receivers": [                  
            {"addr": "lsd-router1.d4:3716", "weight": 1},
            {"addr": "lsd-router1.d4:3716", "weight": 1},
            {"addr": "lsd-router1.d4:3716", "weight": 1},
            {"addr": "lsd-router1.d4:3716", "weight": 1},
            {"addr": "lsd-router1.d4:3716", "weight": 1},
            {"addr": "lsd-router1.d4:3716", "weight": 1},
            {"addr": "lsd-router1.d4:3716", "weight": 1},
            {"addr": "lsd-router1.d4:3716", "weight": 1},
        ],
    }],
},
``` 

# Exploitation

## Daemon user
The best way to run LSD is to do it under the same user that writes to files. If multiple users write to filesystem then you will need to run LSD as root (not recommended) or give it permissions to stat() open file descriptors using `setcap`.
LSD periodically checks all files that are going to be deleted and deletes only when no one holds them 
(it will delete rotated files immediately in case of wrong permissions)

## Resource usage
Both client and server have low rusage (it grows in case of gzip: true), but consume memory, proportional to number of categories streamed.
You can reduce absolute memory usage by tuning buffer sizes in config, but with default settings in badoo's usecase it's average memory usage is less then 1gb RSS

## Healthchecks

You can run subcommand healthcheck to receive current LSD status
```
lsd healthcheck -c path_to_config
```
It returns current status of lsd daemon for given config.

Example:
```
lsd_experiment healthcheck -c /local/lsd/etc/lsd.conf | jq '.'
{
  "is_running": true,
  "client": {
    "undelivered": {
      "debug_mgalanin_cluster_priority": 0,
      "debug_mgalanin_stop_word_complaint": 0,
      "debug_movchinnikov_sanction_descent": 0,
      "error_log": 0,
      "fast_stats": 0,
      "local_compressed_uds_json_2": 7668,
      "local_uds_debug_gpb": 269,
      "local_uds_gpb_hdfs_1": 0,
      "local_uds_gpb_instant": 0,
      "mdk": 0,
      "spam_clustering_user_features": 0,
      "spam_clustering_user_features_6h": 0,
      "spam_generic": 118,
      "spam_messages": 258,
      "stat_events": 0
    },
    "backlog_size": 1,
    "errors": []
  },
  "server": {
    "categories": {
        "spam_stopword_text": {
            "count": 1,
            "oldest_ts": 1499350267
        },
        "spam_text": {
            "count": 11,
            "oldest_ts": 1510421666
        },
        "spam_timeout": {
            "count": 26,
            "oldest_ts": 1510421660
        },
        "spam_vpn_train_colle": {
            "count": 0,
            "oldest_ts": 0
        }
    },
    "errors": []
  }
}
```
It returns two sections for client and server part of config (they can run in a single daemon)

`client` contains number of undelivered bytes for each category

`server` contains count of files for each category (waiting to be processed)

Both sections also have array of generic errors.

## HDFS transfer
You can transfer files directly from LSD server's workdir to HDFS with specific sub command. 
```
lsd transfer-hdfs -dst-dir=hdfs_dst_dir -tmp-dir=temp_dir_for_upload -namenode=username@host:port -delete=true|false "category name pattern"
```
Category pattern has standard "bash glob" syntax.

All files from LSD server dirs will be transferred to hdfs with current_hostname_ prefix (to make files unique)

## GZIP
You can compress LSD traffic in two ways:
1) between client and server
2) from server to FS (also supports `gzip_parallel`)
With `gzip: true` in appropriate config section

# Internals
_At most daemon's code is self documented_

## Client

![Client internal architecture](https://badoo.github.io/lsd/assets/lsd_client_internals.jpg)

### FS router
Listens inotify for base dir, adds watches on subdirs if they appear

Extracts category/stat for each event and passes categoryEvent to specific categoryListener that is responsible for category

If some category and it's listener get stuck (too many events/network issues/etc), we should not block whole fs router in order to keep other categories streamed

That's why we have "backlog" - table with filenames that are postponed. Backlog is flushed into main events queue periodically   

We also have background check, that periodically scans all files in order to pick-up orphan/lost and restore consistency (should not be useful often)

### Category listener
Receives events for specific category. Stores all active files and associated info inside.

Reads file contents from disk and writes to network balancer's input channel

Also provides rotate mechanics and deletes old rotated files (with usageChecker)  

### Usage checker
Periodically scans procfs to detect "free" files (those are no longer opened by writers)

We don't use lsof because it takes too much time/resources to execute lsof for each watched file

### Traffic manager
Stores and exposes out/in traffic stats with expvar

### Network router
Just a proxy that stores all category => out network channel mappings

### Balancer
One balancer per category group in config. Stores all upstreams and balances events traffic between them.

Registers all sent events and confirms all events, that are accepted by remote LSD server (updates offsetsDB).

### Upstream
Sends event batches to LSD server on specific host.

## Server
LSD server is pretty simple, it accepts event batches from network and writes them to disk. Nothing else.

GPBHandler => listener => writer => FS<|MERGE_RESOLUTION|>--- conflicted
+++ resolved
@@ -11,13 +11,8 @@
 # How to install
 _You must have either Linux or macOS (Windows and FreeBSD are not supported)_
 ```
-<<<<<<< HEAD
-> go get github.com/badoo/lsd
-> $GOPATH/bin/lsd -c path_to_config
-=======
 go get github.com/badoo/lsd
 $GOPATH/bin/lsd -c path_to_config
->>>>>>> 8889d6fe
 ```
 
 # Architecture
